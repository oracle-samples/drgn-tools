# Copyright (c) 2023, Oracle and/or its affiliates.
# Licensed under the Universal Permissive License v 1.0 as shown at https://oss.oracle.com/licenses/upl/
"""
Helpers for block layers.

No kernel modules are required since uek built in all io schduler modules.
"""
import argparse
from typing import Iterable
from typing import Tuple

import drgn
from drgn import cast
from drgn import Object
from drgn import TypeKind
from drgn.helpers.common.format import decode_enum_type_flags
from drgn.helpers.common.format import escape_ascii_string
from drgn.helpers.linux.block import for_each_disk
from drgn.helpers.linux.block import part_devt
from drgn.helpers.linux.block import part_name
from drgn.helpers.linux.device import MAJOR
from drgn.helpers.linux.device import MINOR
from drgn.helpers.linux.list import list_for_each_entry
from drgn.helpers.linux.xarray import xa_for_each

from drgn_tools.bitops import for_each_bit_set
from drgn_tools.corelens import CorelensModule
from drgn_tools.scsi import print_scsi_hosts
from drgn_tools.table import print_table
from drgn_tools.util import has_member
from drgn_tools.util import timestamp_str
from drgn_tools.util import type_exists


BB_LEN_MASK = 0x00000000000001FF
BB_OFFSET_MASK = 0x7FFFFFFFFFFFFE00
BB_ACK_MASK = 0x8000000000000000


def for_each_badblocks(bb: Object) -> Iterable[Object]:
    """
    List all bad blocks

    :param bb: ``struct badblocks``
    :returns: an iterator of (sector_offset, length, ack)
    """
    if bb.value_() == 0 or bb.page.value_() == 0:
        return
    bb_list = cast("u64 *", bb.page)
    for i in range(bb.count):
        item = bb_list[i].value_()
        offset = (item & BB_OFFSET_MASK) >> 9
        length = (item & BB_LEN_MASK) + 1
        ack = (item & BB_ACK_MASK) != 0
        yield (offset, length, ack)


def blkdev_ro(bdev: Object) -> bool:
    """
    Check whether ``struct block_device *`` is read only

    :param bdev: ``struct block_device *``
    :returns: True if readonly
    """
    if has_member(bdev, "bd_read_only"):
        return bool(bdev.bd_read_only.value_())
    return bdev.bd_part.policy != 0


def for_each_request_queue(prog: drgn.Program) -> Iterable[Object]:
    """
    List all request_queue in the system.

    :param prog: drgn program
    :returns: an iterator of all ``struct request_queue *`` on the system
    """
    for disk in for_each_disk(prog):
        yield disk.queue


def is_mq(q: Object) -> bool:
    """
    Check whether request queue support multiple queue

    :param q: ``struct request_queue *``
    :returns: true if mq, otherwise false
    """
    return has_member(q, "mq_ops") and q.mq_ops.value_() != 0


def for_each_hw_queue(q: Object) -> Iterable[Object]:
    """
    List all hw queues of some request_queue

    :param q: ``struct request_queue *``
    :returns: all ``struct blk_mq_hw_ctx *`` of the queue as Iterator,
        or None if not mq
    """
    if not is_mq(q):
        return
    prog = q.prog_
    for i in range(q.nr_hw_queues):
        yield Object(
            prog, "struct blk_mq_hw_ctx *", value=q.queue_hw_ctx[i].value_()
        )


def for_each_sbitmap_set_bit(sb: Object) -> Iterable[int]:
    """
    List set bit in struct sbitmap

    :param sb: ``struct sbitmap *``
    :returns: each set bit as Iterator
    """
    index = 0
    scanned = 0
    while scanned < sb.depth:
        sb_word = sb.map[index]
        depth = sb_word.depth
        scanned += depth
        word = sb_word.word
        if has_member(sb_word, "cleared"):
            word = word & ~sb_word.cleared
        for nr in for_each_bit_set(word, depth):
            yield (index << sb.shift) + nr
        index += 1


def for_each_tag_bt_set_bit(bt: Object) -> Iterable[int]:
    """
    List all used tag from struct blk_mq_bitmap_tags

    :param bt: ``struct blk_mq_bitmap_tags *``
    :returns: each used tag as Iterator
    """
    index = 0
    while index < bt.map_nr:
        bm = bt.map[index]
        for nr in for_each_bit_set(bm.word.value_(), bm.depth.value_()):
            yield index * bm.depth.value_() + nr
        index += 1


def for_each_tag_pending_rq_uek4(tags: Object) -> Iterable[Object]:
    """
    List all pending request from struct blk_mq_tags

        It only works for the kernel where struct sbitmap_queue doesn't exist.

    :param tags: ``struct blk_mq_tags *``
    :returns: each pending ``struct request *`` as Iterator
    """
    prog = tags.prog_
    if (
        tags.type_.kind == TypeKind.STRUCT
        and tags.type_.tag == "blk_mq_bitmap_tags"
    ):
        return
    reserved = tags.nr_reserved_tags
    if reserved != 0:
        for tag in for_each_tag_bt_set_bit(tags.breserved_tags):
            addr = tags.rqs[tag].value_()
            if addr == 0:
                continue
            yield Object(prog, "struct request *", value=addr)
    for tag in for_each_tag_bt_set_bit(tags.bitmap_tags):
        addr = tags.rqs[tag + reserved].value_()
        if addr == 0:
            continue
        yield Object(prog, "struct request *", value=addr)


def for_each_tag_pending_rq(tags: Object) -> Iterable[Object]:
    """
    List all pending request from struct blk_mq_tags

    :param tags: ``struct blk_mq_tags *``
    :returns: each pending ``struct request *`` as Iterator
    """
    prog = tags.prog_
    # older than uek5
    if not type_exists(prog, "struct sbitmap_queue"):
        for rq in for_each_tag_pending_rq_uek4(tags):
            yield rq
        return
    reserved = tags.nr_reserved_tags
    if reserved != 0:
        for tag in for_each_sbitmap_set_bit(tags.breserved_tags.sb):
            addr = tags.rqs[tag].value_()
            if addr == 0:
                continue
            yield Object(prog, "struct request *", value=addr)
    for tag in for_each_sbitmap_set_bit(tags.bitmap_tags.sb):
        addr = tags.rqs[tag + reserved].value_()
        if addr == 0:
            continue
        yield Object(prog, "struct request *", value=addr)


def for_each_hwq_pending_rq(hwq: Object) -> Iterable[Object]:
    """
    List pending requests from ``struct blk_mq_hw_ctx *``

    :param hwq: ``struct blk_mq_hw_ctx *``
    :returns: all ``struct request *`` in this hwq as Iterator
    """
    if has_member(hwq, "sched_tags") and hwq.sched_tags.value_() != 0:
        for rq in for_each_tag_pending_rq(hwq.sched_tags):
            yield rq
    for rq in for_each_tag_pending_rq(hwq.tags):
        yield rq


def for_each_mq_pending_request(q: Object) -> Iterable[Tuple[Object, Object]]:
    """
    List pending requests from ``struct request_queue *`` that supports mq

    :param q: ``struct request_queue *``
    :returns: an iterator of objects of type ``struct blk_mq_hw_ctx *``
        and ``struct request *``
    """
    if is_mq(q):
        for hwq in for_each_hw_queue(q):
            for rq in for_each_hwq_pending_rq(hwq):
                yield (hwq, rq)


def rq_pending_time_ns(rq: Object) -> int:
    """
    Get io pending time in ns

    :param rq: ``struct request *`` or ``struct request``
    :returns: request pending time
    """
    prog = rq.prog_
    if has_member(rq, "start_time"):
        return (prog["jiffies"] - rq.start_time).value_() * 1000000
    elif has_member(rq, "start_time_ns"):
        base = prog["tk_core"].timekeeper.tkr_mono.base
        delta = base - rq.start_time_ns
        return delta.value_() if base > rq.start_time_ns else 0
    else:
        return 0


def rq_op_ef295ecf(rq: Object) -> str:
    """
    Get request operation name

    This only works for kernel which is newer than
    commit ef295ecf090d ("block: better op and flags encoding") like uek5.

    :param rq: ``struct request *``
    :returns: combined request operation enum name as str
    """
    prog = rq.prog_
    # rq.cmf_flags: 8 bits for encoding the operation, and the remaining 24 for flags
    REQ_OP_BITS = 8
    op_mask = (1 << REQ_OP_BITS) - 1
    req_opf = {
        value: name for (name, value) in prog.type("enum req_opf").enumerators
    }
    cmd_flags = rq.cmd_flags.value_()
    key = cmd_flags & op_mask
    op = req_opf[key] if key in req_opf.keys() else "%s-%d" % ("UNKOP", key)
    flags = cmd_flags & ~op_mask
    if flags == 0:
        return op
    flags_str = "|"
    flags_str += decode_enum_type_flags(flags, prog.type("enum req_flag_bits"))
    return op + flags_str


def rq_op_old(rq: Object) -> str:
    """
    Get request operation name for kernel which is older than commit ef295ecf(uek4)

    :param rq: ``struct request *``
    :returns: combined request operation enum name as str
    """
    prog = rq.prog_
    # last bit for data direction, remaining bits for flags.
    op = "WRITE" if rq.cmd_flags & 0x1 else "READ"
    flags = rq.cmd_flags.value_() & (-2)
    if flags == 0:
        return op
    flags_str = "|"
    flags_str += decode_enum_type_flags(flags, prog.type("enum rq_flag_bits"))
    return op + flags_str


def rq_op(rq: Object) -> str:
    """
    Get request operation name

    :param rq: ``struct request *`` or ``struct request``
    :returns: combined request operation enum name as str
    """
    prog = rq.prog_
    if type_exists(prog, "enum req_opf"):
        return rq_op_ef295ecf(rq)
    elif type_exists(prog, "enum rq_flag_bits"):
        return rq_op_old(rq)
    else:
        return "-"


def rq_flags(rq: Object) -> str:
    """
    Get request operation flags

    :param rq: ``struct request *`` or ``struct request``
    :returns: operation flags of the request
    """
    # uek4 didn't have this member
    if has_member(rq, "rq_flags"):
        return str(bin(rq.rq_flags))
    else:
        return "-"


def for_each_sq_elevator_rq(q: Object) -> Iterable[Object]:
    """
    List request in elevator of legacy request_queue

    :param q: ``struct request_queue *``
        :returns: pending ``struct request *`` from elevator of sq as Iterator
    """
    if q.elevator.value_() == 0:
        return []
    prog = q.prog_
    name = q.elevator.type.elevator_name.string_().decode()
    addr = q.elevator.elevator_data.value_()
    list1 = None
    list2 = None
    if name == "noop":
        elevator_data = Object(prog, "struct noop_data *", value=addr)
        list1 = elevator_data.queue
    elif name == "deadline":
        elevator_data = Object(prog, "struct deadline_data *", value=addr)
        list1 = elevator_data.fifo_list[0].address_of_()
        list2 = elevator_data.fifo_list[1].address_of_()
    elif name == "cfq":
        # TODO: implement this
        print(
            "queue 0x%lx: dump pending IO from cfq not supported!" % q.value_()
        )
        return []
    else:
        return []

    for rq in list_for_each_entry(
        prog.type("struct request"), list1, "queuelist"
    ):
        yield rq
    for rq in list_for_each_entry(
        prog.type("struct request"), list2, "queuelist"
    ):
        yield rq


def for_each_sq_pending_request(q: Object) -> Iterable[Object]:
    """
    List pending requests from legacy ``struct request_queue``

    :param q: ``struct request_queue *``
    :returns: pending ``struct request *`` as Iterator
    """
    if (not has_member(q, "queue_head")) or is_mq(q):
        return
    # dispatched request
    if q.queue_tags.value_() != 0:
        # for request_queue that support tags, there maybe IO requests
        # which were under error handling, those requests will be in
        # "tag_busy_list" while not in "timeout_list".
        for rq in list_for_each_entry(
            "struct request",
            q.tag_busy_list.address_of_(),
            "queuelist",
        ):
            yield rq
    else:
        for rq in list_for_each_entry(
            "struct request",
            q.timeout_list.address_of_(),
            "timeout_list",
        ):
            yield rq
    # to be dispatched
    for rq in list_for_each_entry(
        "struct request", q.queue_head.address_of_(), "queuelist"
    ):
        yield rq
    # request in elevator
    for rq in for_each_sq_elevator_rq(q):
        yield rq


def request_target(rq: Object) -> Object:
    """
    Get the target disk of io request

    :param rq: ``struct request *``
    :returns: ``struct gendisk *``
    """
    if has_member(rq, "rq_disk"):
        return rq.rq_disk
    else:
        return rq.part.bd_disk


def dump_inflight_io(prog: drgn.Program, diskname: str = "all") -> None:
    """
    Dump all inflight io from all disks

    :param prog: drgn program
    :param diskname: name of some disk or "all" for all disks.
    """
    print(
        "%-20s %-20s %-20s %-16s\n%-20s %-20s %-20s %-16s"
        % (
            "device",
            "hwq",
            "request",
            "op",
            "flags",
            "offset",
            "len",
            "inflight-time",
        )
    )

    try:
        BLK_MQ_F_TAG_SHARED = prog.constant("BLK_MQ_F_TAG_SHARED")
    except LookupError:
        BLK_MQ_F_TAG_SHARED = prog.constant("BLK_MQ_F_TAG_QUEUE_SHARED")
    for disk in for_each_disk(prog):
        name = disk.disk_name.string_().decode()
        if diskname != "all" and diskname != name:
            continue
        # Read the requests all at once into a list, and use read_() to
        # transform them into "values" - this is in case we are running on a
        # live system, as it reduces the chances of in-memory changes breaking
        # things.
        mq_pending = [
            (hwq.value_(), hwq[0].read_(), rq.value_(), rq[0].read_())
            for hwq, rq in for_each_mq_pending_request(disk.queue)
        ]
        for hwq_ptr, hwq, rq_ptr, rq in mq_pending:
            # for mq disk from same hba host who are sharing hwq.tags
            # check gendisk to dump io only from this particular disk.
            if (hwq.flags & BLK_MQ_F_TAG_SHARED) != 0 and request_target(
                rq
            ).value_() != disk.value_():
                continue
            print(
<<<<<<< HEAD
                "%-20s 0x%-20lx 0x%-20lx %-16s\n%-20s %-20d %-20d %-16d"
=======
                "%-20s %-20lx %-20lx %-16s\n%-20s %-20d %-20d %-16s"
>>>>>>> 40f84485
                % (
                    name,
                    hwq_ptr,
                    rq_ptr,
                    rq_op(rq),
                    rq_flags(rq),
                    rq.__sector,
                    rq.__data_len,
                    timestamp_str(rq_pending_time_ns(rq)),
                )
            )
        sq_pending = [
            (rq.value_(), rq[0].read_())
            for rq in for_each_sq_pending_request(disk.queue)
        ]
        for rq_ptr, rq in sq_pending:
            print(
                "%-20s %-20s %-20lx %-16s\n%-20s %-20d %-20d %-16s"
                % (
                    name,
                    "-",
                    rq_ptr,
                    rq_op(rq),
                    rq_flags(rq),
                    rq.__sector,
                    rq.__data_len,
                    timestamp_str(rq_pending_time_ns(rq)),
                )
            )


def get_inflight_io_nr(prog: drgn.Program, disk: Object) -> int:
    """
    Get inflight io number from some disk

    :param prog: drgn program
    :param disk: ``struct gendisk *``
    :returns: number of in-flight io
    """
    q = disk.queue
    if not is_mq(q):
        return len(list(for_each_sq_pending_request(q)))
    nr = 0
    try:
        BLK_MQ_F_TAG_SHARED = prog.constant("BLK_MQ_F_TAG_SHARED")
    except LookupError:
        BLK_MQ_F_TAG_SHARED = prog.constant("BLK_MQ_F_TAG_QUEUE_SHARED")

    try:
        BLK_MQ_F_TAG_HCTX_SHARED = prog.constant("BLK_MQ_F_TAG_HCTX_SHARED")
    except LookupError:
        BLK_MQ_F_TAG_HCTX_SHARED = 0

    for hwq in for_each_hw_queue(q):
        # hwq.tags were shared across different disks from same hba host.
        if (hwq.flags & BLK_MQ_F_TAG_SHARED) != 0:
            if (hwq.flags & BLK_MQ_F_TAG_HCTX_SHARED) != 0:
                nr += hwq.queue.nr_active_requests_shared_tags.counter
            else:
                nr += hwq.nr_active.counter
        else:
            nr += len(list(for_each_hwq_pending_rq(hwq)))
    return nr


def print_total_inflight_ios(prog: drgn.Program) -> None:
    """
    Calculates number of inflight IOs
    """
    num_inflight_ios = 0
    for disk in for_each_disk(prog):
        num_inflight_ios += get_inflight_io_nr(prog, disk)
    print(f"{num_inflight_ios} inflight IOs found")


def is_blkdev_hdpart(prog: drgn.Program) -> bool:
    """
    Checks whether partitions are represented by struct block_device
    or struct hd_struct
    """
    has_bdev_struct = True
    try:
        for disk in for_each_disk(prog):
            for bdev in for_each_partition_in_table(disk.part_tbl):
                return has_bdev_struct
    except AttributeError:
        has_bdev_struct = False

    return has_bdev_struct


def for_each_partition_in_table(xarray: Object) -> Iterable[Object]:
    """
    Helper to iterate through partition table
    """
    for _, entry in xa_for_each(xarray.address_of_()):
        part_ptr = cast("struct block_device *", entry)
        if not part_ptr.value_():
            continue
        yield part_ptr


def get_blk_info_from_bdev_struct(disk: Object) -> list:
    """
    Collects block device information from
    ``struct block_device``
    :returns: a list with each block device information
    """
    info = []
    for bdev in for_each_partition_in_table(disk.part_tbl):
        devt = bdev.bd_dev.value_()
        name = escape_ascii_string(part_name(bdev), escape_backslash=True)
        gendisk = hex(bdev.bd_disk.value_())
        bdev_inode = bdev.bd_inode
        num_blocks = bdev_inode.i_size.value_()
        timeout = bdev.bd_disk.queue.timeout.expires.value_()
        info.append(
            [MAJOR(devt), MINOR(devt), timeout, num_blocks, gendisk, name]
        )
    return info


def get_blk_info_from_hd_struct(disk: Object) -> list:
    """
    Collects block device information from
    ``struct hd_struct``
    :returns: a list with each block device information
    """
    info = []
    for partno in range(disk.part_tbl.len):
        part = disk.part_tbl.part[partno]
        devt = part_devt(part)
        name = part_name(part).decode()
        num_blocks = part.nr_sects.value_()
        gendisk = hex(disk.value_())
        timeout = disk.queue.timeout.expires.value_()
        info.append(
            [MAJOR(devt), MINOR(devt), timeout, num_blocks, gendisk, name]
        )
    return info


def print_block_devs_info(prog: drgn.Program) -> None:
    """
    Prints the block device information
    """
    output = [["MAJOR", "MINOR", "TIMEOUT", "#BLOCKS", "GENDISK", "NAME"]]
    has_bdev_struct = is_blkdev_hdpart(prog)
    for disk in for_each_disk(prog):
        if has_bdev_struct:
            output += get_blk_info_from_bdev_struct(disk)
        else:
            output += get_blk_info_from_hd_struct(disk)
    print_table(output)


class InflightIOModule(CorelensModule):
    """Display I/O requests that are currently pending"""

    name = "inflight-io"

    def add_args(self, parser: argparse.ArgumentParser) -> None:
        parser.add_argument(
            "--diskname",
            action="store",
            default="all",
            help="Dump in-flight IO from some disk",
        )

    def run(self, prog: drgn.Program, args: argparse.Namespace) -> None:
        dump_inflight_io(prog, args.diskname)


class BlockInfo(CorelensModule):
    """
    Corelens Module for scsi-devs-info
    """

    name = "blockinfo"

    def run(self, prog: drgn.Program, args: argparse.Namespace) -> None:
        print("\n\nSCSI HOSTS\n==========")
        print_scsi_hosts(prog)
        print("\n\nBLOCK DEVICES INFORMATION\n=========================")
        print_block_devs_info(prog)
        print("\n\nInFlight I/Os\n=============")
        dump_inflight_io(prog, "all")
        print("\n")
        print_total_inflight_ios(prog)<|MERGE_RESOLUTION|>--- conflicted
+++ resolved
@@ -454,11 +454,7 @@
             ).value_() != disk.value_():
                 continue
             print(
-<<<<<<< HEAD
-                "%-20s 0x%-20lx 0x%-20lx %-16s\n%-20s %-20d %-20d %-16d"
-=======
                 "%-20s %-20lx %-20lx %-16s\n%-20s %-20d %-20d %-16s"
->>>>>>> 40f84485
                 % (
                     name,
                     hwq_ptr,
